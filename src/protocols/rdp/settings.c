/*
 * Licensed to the Apache Software Foundation (ASF) under one
 * or more contributor license agreements.  See the NOTICE file
 * distributed with this work for additional information
 * regarding copyright ownership.  The ASF licenses this file
 * to you under the Apache License, Version 2.0 (the
 * "License"); you may not use this file except in compliance
 * with the License.  You may obtain a copy of the License at
 *
 *   http://www.apache.org/licenses/LICENSE-2.0
 *
 * Unless required by applicable law or agreed to in writing,
 * software distributed under the License is distributed on an
 * "AS IS" BASIS, WITHOUT WARRANTIES OR CONDITIONS OF ANY
 * KIND, either express or implied.  See the License for the
 * specific language governing permissions and limitations
 * under the License.
 */

#include "argv.h"
#include "common/defaults.h"
#include "common/string.h"
#include "config.h"
#include "resolution.h"
#include "settings.h"

#include <freerdp/constants.h>
#include <freerdp/settings.h>
#include <freerdp/freerdp.h>
#include <guacamole/client.h>
#include <guacamole/string.h>
#include <guacamole/user.h>
#include <guacamole/wol-constants.h>
#include <winpr/crt.h>
#include <winpr/wtypes.h>

#include <errno.h>
#include <stddef.h>
#include <stdlib.h>
#include <string.h>

/* Client plugin arguments */
const char* GUAC_RDP_CLIENT_ARGS[] = {
    "hostname",
    "port",
    GUAC_RDP_ARGV_DOMAIN,
    GUAC_RDP_ARGV_USERNAME,
    GUAC_RDP_ARGV_PASSWORD,
    "width",
    "height",
    "dpi",
    "initial-program",
    "color-depth",
    "disable-audio",
    "enable-printing",
    "printer-name",
    "enable-drive",
    "drive-name",
    "drive-path",
    "create-drive-path",
    "disable-download",
    "disable-upload",
    "console",
    "console-audio",
    "server-layout",
    "security",
    "ignore-cert",
    "disable-auth",
    "remote-app",
    "remote-app-dir",
    "remote-app-args",
    "static-channels",
    "client-name",
    "enable-wallpaper",
    "enable-theming",
    "enable-font-smoothing",
    "enable-full-window-drag",
    "enable-desktop-composition",
    "enable-menu-animations",
    "disable-bitmap-caching",
    "disable-offscreen-caching",
    "disable-glyph-caching",
    "preconnection-id",
    "preconnection-blob",
    "timezone",

#ifdef ENABLE_COMMON_SSH
    "enable-sftp",
    "sftp-hostname",
    "sftp-host-key",
    "sftp-port",
    "sftp-username",
    "sftp-password",
    "sftp-private-key",
    "sftp-passphrase",
    "sftp-directory",
    "sftp-root-directory",
    "sftp-server-alive-interval",
    "sftp-disable-download",
    "sftp-disable-upload",
#endif

    "recording-path",
    "recording-name",
    "recording-exclude-output",
    "recording-exclude-mouse",
    "recording-include-keys",
    "create-recording-path",
    "resize-method",
    "enable-audio-input",
    "read-only",

    "gateway-hostname",
    "gateway-port",
    "gateway-domain",
    "gateway-username",
    "gateway-password",

    "load-balance-info",

    "disable-copy",
    "disable-paste",
    
    "wol-send-packet",
    "wol-mac-addr",
    "wol-broadcast-addr",
    "wol-wait-time",
    NULL
};

enum RDP_ARGS_IDX {
    
    /**
     * The hostname to connect to.
     */
    IDX_HOSTNAME,

    /**
     * The port to connect to. If omitted, the default RDP port of 3389 will be
     * used.
     */
    IDX_PORT,

    /**
     * The domain of the user logging in.
     */
    IDX_DOMAIN,

    /**
     * The username of the user logging in.
     */
    IDX_USERNAME,

    /**
     * The password of the user logging in.
     */
    IDX_PASSWORD,

    /**
     * The width of the display to request, in pixels. If omitted, a reasonable
     * value will be calculated based on the user's own display size and
     * resolution.
     */
    IDX_WIDTH,

    /**
     * The height of the display to request, in pixels. If omitted, a
     * reasonable value will be calculated based on the user's own display
     * size and resolution.
     */
    IDX_HEIGHT,

    /**
     * The resolution of the display to request, in DPI. If omitted, a
     * reasonable value will be calculated based on the user's own display
     * size and resolution.
     */
    IDX_DPI,

    /**
     * The initial program to run, if any.
     */
    IDX_INITIAL_PROGRAM,

    /**
     * The color depth of the display to request, in bits.
     */
    IDX_COLOR_DEPTH,

    /**
     * "true" if audio should be disabled, "false" or blank to leave audio
     * enabled.
     */
    IDX_DISABLE_AUDIO,

    /**
     * "true" if printing should be enabled, "false" or blank otherwise.
     */
    IDX_ENABLE_PRINTING,

    /**
     * The name of the printer that will be passed through to the RDP server.
     */
    IDX_PRINTER_NAME,

    /**
     * "true" if the virtual drive should be enabled, "false" or blank
     * otherwise.
     */
    IDX_ENABLE_DRIVE,
    
    /**
     * The name of the virtual driver that will be passed through to the
     * RDP connection.
     */
    IDX_DRIVE_NAME,

    /**
     * The local system path which will be used to persist the
     * virtual drive. This must be specified if the virtual drive is enabled.
     */
    IDX_DRIVE_PATH,

    /**
     * "true" to automatically create the local system path used by the virtual
     * drive if it does not yet exist, "false" or blank otherwise.
     */
    IDX_CREATE_DRIVE_PATH,
    
    /**
     * "true" to disable the ability to download files from a remote server to
     * the local client over RDP, "false" or blank otherwise.
     */
    IDX_DISABLE_DOWNLOAD,
    
    /**
     * "true" to disable the ability to upload files from the local client to
     * the remote server over RDP, "false" or blank otherwise.
     */
    IDX_DISABLE_UPLOAD,

    /**
     * "true" if this session is a console session, "false" or blank otherwise.
     */
    IDX_CONSOLE,

    /**
     * "true" if audio should be allowed in console sessions, "false" or blank
     * otherwise.
     */
    IDX_CONSOLE_AUDIO,

    /**
     * The name of the keymap chosen as the layout of the server. Legal names
     * are defined within the *.keymap files in the "keymaps" directory of the
     * source for Guacamole's RDP support.
     */
    IDX_SERVER_LAYOUT,

    /**
     * The type of security to use for the connection. Valid values are "rdp",
     * "tls", "nla", "nla-ext", "vmconnect", or "any". By default, the security
     * mode is negotiated ("any").
     */
    IDX_SECURITY,

    /**
     * "true" if validity of the RDP server's certificate should be ignored,
     * "false" or blank if invalid certificates should result in a failure to
     * connect.
     */
    IDX_IGNORE_CERT,

    /**
     * "true" if authentication should be disabled, "false" or blank otherwise.
     * This is different from the authentication that takes place when a user
     * provides their username and password. Authentication is required by
     * definition for NLA.
     */
    IDX_DISABLE_AUTH,

    /**
     * The application to launch, if RemoteApp is in use.
     */
    IDX_REMOTE_APP,

    /**
     * The working directory of the remote application, if RemoteApp is in use.
     */
    IDX_REMOTE_APP_DIR,

    /**
     * The arguments to pass to the remote application, if RemoteApp is in use.
     */
    IDX_REMOTE_APP_ARGS,

    /**
     * Comma-separated list of the names of all static virtual channels that
     * should be connected to and exposed as Guacamole pipe streams, or blank
     * if no static virtual channels should be used. 
     */
    IDX_STATIC_CHANNELS,

    /**
     * The name of the client to submit to the RDP server upon connection.
     */
    IDX_CLIENT_NAME,

    /**
     * "true" if the desktop wallpaper should be visible, "false" or blank if
     * the desktop wallpaper should be hidden.
     */
    IDX_ENABLE_WALLPAPER,

    /**
     * "true" if desktop and window theming should be allowed, "false" or blank
     * if theming should be temporarily disabled on the desktop of the RDP
     * server for the sake of performance.
     */
    IDX_ENABLE_THEMING,

    /**
     * "true" if glyphs should be smoothed with antialiasing (ClearType),
     * "false" or blank if glyphs should be rendered with sharp edges and using
     * single colors, effectively 1-bit images.
     */
    IDX_ENABLE_FONT_SMOOTHING,

    /**
     * "true" if windows' contents should be shown as they are moved, "false"
     * or blank if only a window border should be shown during window move
     * operations.
     */
    IDX_ENABLE_FULL_WINDOW_DRAG,

    /**
     * "true" if desktop composition (Aero) should be enabled during the
     * session, "false" or blank otherwise. As desktop composition provides
     * alpha blending and other special effects, this increases the amount of
     * bandwidth used.
     */
    IDX_ENABLE_DESKTOP_COMPOSITION,

    /**
     * "true" if menu animations should be shown, "false" or blank menus should
     * not be animated.
     */
    IDX_ENABLE_MENU_ANIMATIONS,

    /**
     * "true" if bitmap caching should be disabled, "false" if bitmap caching
     * should remain enabled.
     */
    IDX_DISABLE_BITMAP_CACHING,

    /**
     * "true" if the offscreen caching should be disabled, false if offscren
     * caching should remain enabled.
     */
    IDX_DISABLE_OFFSCREEN_CACHING,

    /**
     * "true" if glyph caching should be disabled, false if glyph caching should
     * remain enabled.
     */
    IDX_DISABLE_GLYPH_CACHING,

    /**
     * The preconnection ID to send within the preconnection PDU when
     * initiating an RDP connection, if any.
     */
    IDX_PRECONNECTION_ID,

    /**
     * The preconnection BLOB (PCB) to send to the RDP server prior to full RDP
     * connection negotiation. This value is used by Hyper-V to select the
     * destination VM.
     */
    IDX_PRECONNECTION_BLOB,

    /**
     * The timezone to pass through to the RDP connection, in IANA format, which
     * will be translated into Windows formats. See the following page for
     * information and list of valid values:
     * https://en.wikipedia.org/wiki/List_of_tz_database_time_zones
     */
    IDX_TIMEZONE,

#ifdef ENABLE_COMMON_SSH
    /**
     * "true" if SFTP should be enabled for the RDP connection, "false" or
     * blank otherwise.
     */
    IDX_ENABLE_SFTP,

    /**
     * The hostname of the SSH server to connect to for SFTP. If blank, the
     * hostname of the RDP server will be used.
     */
    IDX_SFTP_HOSTNAME,

    /**
     * The public SSH host key of the SFTP server. Optional.
     */
    IDX_SFTP_HOST_KEY,

    /**
     * The port of the SSH server to connect to for SFTP. If blank, the default
     * SSH port of "22" will be used.
     */
    IDX_SFTP_PORT,

    /**
     * The username to provide when authenticating with the SSH server for
     * SFTP. If blank, the username provided for the RDP user will be used.
     */
    IDX_SFTP_USERNAME,

    /**
     * The password to provide when authenticating with the SSH server for
     * SFTP (if not using a private key).
     */
    IDX_SFTP_PASSWORD,

    /**
     * The base64-encoded private key to use when authenticating with the SSH
     * server for SFTP (if not using a password).
     */
    IDX_SFTP_PRIVATE_KEY,

    /**
     * The passphrase to use to decrypt the provided base64-encoded private
     * key.
     */
    IDX_SFTP_PASSPHRASE,

    /**
     * The default location for file uploads within the SSH server. This will
     * apply only to uploads which do not use the filesystem guac_object (where
     * the destination directory is otherwise ambiguous).
     */
    IDX_SFTP_DIRECTORY,

    /**
     * The path of the directory within the SSH server to expose as a
     * filesystem guac_object. If omitted, "/" will be used by default.
     */
    IDX_SFTP_ROOT_DIRECTORY,

    /**
     * The interval at which SSH keepalive messages are sent to the server for
     * SFTP connections. The default is 0 (disabling keepalives), and a value
     * of 1 is automatically increased to 2 by libssh2 to avoid busy loop corner
     * cases.
     */
    IDX_SFTP_SERVER_ALIVE_INTERVAL,
    
    /**
     * "true" to disable file download from the SFTP server to the local client
     * over the SFTP connection, if SFTP is configured and enabled.  "false" or
     * blank otherwise.
     */
    IDX_SFTP_DISABLE_DOWNLOAD,
    
    /**
     * "true" to disable file upload from the SFTP server to the local client
     * over the SFTP connection, if SFTP is configured and enabled.  "false" or
     * blank otherwise.
     */
    IDX_SFTP_DISABLE_UPLOAD,
#endif

    /**
     * The full absolute path to the directory in which screen recordings
     * should be written.
     */
    IDX_RECORDING_PATH,

    /**
     * The name that should be given to screen recordings which are written in
     * the given path.
     */
    IDX_RECORDING_NAME,

    /**
     * Whether output which is broadcast to each connected client (graphics,
     * streams, etc.) should NOT be included in the session recording. Output
     * is included by default, as it is necessary for any recording which must
     * later be viewable as video.
     */
    IDX_RECORDING_EXCLUDE_OUTPUT,

    /**
     * Whether changes to mouse state, such as position and buttons pressed or
     * released, should NOT be included in the session recording. Mouse state
     * is included by default, as it is necessary for the mouse cursor to be
     * rendered in any resulting video.
     */
    IDX_RECORDING_EXCLUDE_MOUSE,

    /**
     * Whether keys pressed and released should be included in the session
     * recording. Key events are NOT included by default within the recording,
     * as doing so has privacy and security implications. Including key events
     * may be necessary in certain auditing contexts, but should only be done
     * with caution. Key events can easily contain sensitive information, such
     * as passwords, credit card numbers, etc.
     */
    IDX_RECORDING_INCLUDE_KEYS,

    /**
     * Whether the specified screen recording path should automatically be
     * created if it does not yet exist.
     */
    IDX_CREATE_RECORDING_PATH,

    /**
     * The method to use to apply screen size changes requested by the user.
     * Valid values are blank, "display-update", and "reconnect".
     */
    IDX_RESIZE_METHOD,

    /**
     * "true" if audio input (microphone) should be enabled for the RDP
     * connection, "false" or blank otherwise.
     */
    IDX_ENABLE_AUDIO_INPUT,

    /**
     * "true" if this connection should be read-only (user input should be
     * dropped), "false" or blank otherwise.
     */
    IDX_READ_ONLY,

    /**
     * The hostname of the remote desktop gateway that should be used as an
     * intermediary for the remote desktop connection. If omitted, a gateway
     * will not be used.
     */
    IDX_GATEWAY_HOSTNAME,

    /**
     * The port of the remote desktop gateway that should be used as an
     * intermediary for the remote desktop connection. By default, this will be
     * 443.
     *
     * NOTE: If using a version of FreeRDP prior to 1.2, this setting has no
     * effect. FreeRDP instead uses a hard-coded value of 443.
     */
    IDX_GATEWAY_PORT,

    /**
     * The domain of the user authenticating with the remote desktop gateway,
     * if a gateway is being used. This is not necessarily the same as the
     * user actually using the remote desktop connection.
     */
    IDX_GATEWAY_DOMAIN,

    /**
     * The username of the user authenticating with the remote desktop gateway,
     * if a gateway is being used. This is not necessarily the same as the
     * user actually using the remote desktop connection.
     */
    IDX_GATEWAY_USERNAME,

    /**
     * The password to provide when authenticating with the remote desktop
     * gateway, if a gateway is being used.
     */
    IDX_GATEWAY_PASSWORD,

    /**
     * The load balancing information/cookie which should be provided to
     * the connection broker, if a connection broker is being used.
     */
    IDX_LOAD_BALANCE_INFO,

    /**
     * Whether outbound clipboard access should be blocked. If set to "true",
     * it will not be possible to copy data from the remote desktop to the
     * client using the clipboard. By default, clipboard access is not blocked.
     */
    IDX_DISABLE_COPY,

    /**
     * Whether inbound clipboard access should be blocked. If set to "true", it
     * will not be possible to paste data from the client to the remote desktop
     * using the clipboard. By default, clipboard access is not blocked.
     */
    IDX_DISABLE_PASTE,
    
    /**
     * Whether or not to send the magic Wake-on-LAN (WoL) packet to the host
     * prior to attempting to connect.  Non-zero values will enable sending
     * the WoL packet, while zero will disable this functionality.  By default
     * the WoL packet is not sent.
     */
    IDX_WOL_SEND_PACKET,
    
    /**
     * The MAC address to put in the magic WoL packet for the host that should
     * be woken up.
     */
    IDX_WOL_MAC_ADDR,
    
    /**
     * The broadcast address to which to send the magic WoL packet to wake up
     * the remote host.
     */
    IDX_WOL_BROADCAST_ADDR,
    
    /**
     * The amount of time, in seconds, to wait after sending the WoL packet
     * before attempting to connect to the host.  This should be a reasonable
     * amount of time to allow the remote host to fully boot and respond to
     * network connection requests.  The default is not to wait at all
     * (0 seconds).
     */
    IDX_WOL_WAIT_TIME,

    RDP_ARGS_COUNT
};

guac_rdp_settings* guac_rdp_parse_args(guac_user* user,
        int argc, const char** argv) {

    /* Validate arg count */
    if (argc != RDP_ARGS_COUNT) {
        guac_user_log(user, GUAC_LOG_WARNING, "Incorrect number of connection "
                "parameters provided: expected %i, got %i.",
                RDP_ARGS_COUNT, argc);
        return NULL;
    }

    guac_rdp_settings* settings = calloc(1, sizeof(guac_rdp_settings));

    /* Use console */
    settings->console =
        guac_user_parse_args_boolean(user, GUAC_RDP_CLIENT_ARGS, argv,
                IDX_CONSOLE, 0);

    /* Enable/disable console audio */
    settings->console_audio =
        guac_user_parse_args_boolean(user, GUAC_RDP_CLIENT_ARGS, argv,
                IDX_CONSOLE_AUDIO, 0);

    /* Ignore SSL/TLS certificate */
    settings->ignore_certificate =
        guac_user_parse_args_boolean(user, GUAC_RDP_CLIENT_ARGS, argv,
                IDX_IGNORE_CERT, 0);

    /* Disable authentication */
    settings->disable_authentication =
        guac_user_parse_args_boolean(user, GUAC_RDP_CLIENT_ARGS, argv,
                IDX_DISABLE_AUTH, 0);

    /* NLA security */
    if (strcmp(argv[IDX_SECURITY], "nla") == 0) {
        guac_user_log(user, GUAC_LOG_INFO, "Security mode: NLA");
        settings->security_mode = GUAC_SECURITY_NLA;
    }

    /* Extended NLA security */
    else if (strcmp(argv[IDX_SECURITY], "nla-ext") == 0) {
        guac_user_log(user, GUAC_LOG_INFO, "Security mode: Extended NLA");
        settings->security_mode = GUAC_SECURITY_EXTENDED_NLA;
    }

    /* TLS security */
    else if (strcmp(argv[IDX_SECURITY], "tls") == 0) {
        guac_user_log(user, GUAC_LOG_INFO, "Security mode: TLS");
        settings->security_mode = GUAC_SECURITY_TLS;
    }

    /* RDP security */
    else if (strcmp(argv[IDX_SECURITY], "rdp") == 0) {
        guac_user_log(user, GUAC_LOG_INFO, "Security mode: RDP");
        settings->security_mode = GUAC_SECURITY_RDP;
    }

    /* Negotiate security supported by VMConnect */
    else if (strcmp(argv[IDX_SECURITY], "vmconnect") == 0) {
        guac_user_log(user, GUAC_LOG_INFO, "Security mode: Hyper-V / VMConnect");
        settings->security_mode = GUAC_SECURITY_VMCONNECT;
    }

    /* Negotiate security (allow server to choose) */
    else if (strcmp(argv[IDX_SECURITY], "any") == 0) {
        guac_user_log(user, GUAC_LOG_INFO, "Security mode: Negotiate (ANY)");
        settings->security_mode = GUAC_SECURITY_ANY;
    }

    /* If nothing given, default to RDP */
    else {
        guac_user_log(user, GUAC_LOG_INFO, "No security mode specified. Defaulting to security mode negotiation with server.");
        settings->security_mode = GUAC_SECURITY_ANY;
    }

    /* Set hostname */
    settings->hostname =
        guac_user_parse_args_string(user, GUAC_RDP_CLIENT_ARGS, argv,
                IDX_HOSTNAME, "");

    /* If port specified, use it, otherwise use an appropriate default */
    settings->port =
        guac_user_parse_args_int(user, GUAC_RDP_CLIENT_ARGS, argv, IDX_PORT,
                settings->security_mode == GUAC_SECURITY_VMCONNECT ? RDP_DEFAULT_VMCONNECT_PORT : RDP_DEFAULT_PORT);

    guac_user_log(user, GUAC_LOG_DEBUG,
            "User resolution is %ix%i at %i DPI",
            user->info.optimal_width,
            user->info.optimal_height,
            user->info.optimal_resolution);

    /* Use suggested resolution unless overridden */
    settings->resolution =
        guac_user_parse_args_int(user, GUAC_RDP_CLIENT_ARGS, argv,
                IDX_DPI, guac_rdp_suggest_resolution(user));

    /* Use optimal width unless overridden */
    settings->width = user->info.optimal_width
                    * settings->resolution
                    / user->info.optimal_resolution;

    if (argv[IDX_WIDTH][0] != '\0')
        settings->width = atoi(argv[IDX_WIDTH]);

    /* Use default width if given width is invalid. */
    if (settings->width <= 0) {
        settings->width = RDP_DEFAULT_WIDTH;
        guac_user_log(user, GUAC_LOG_ERROR,
                "Invalid width: \"%s\". Using default of %i.",
                argv[IDX_WIDTH], settings->width);
    }

    /* Round width down to nearest multiple of 4 */
    settings->width = settings->width & ~0x3;

    /* Use optimal height unless overridden */
    settings->height = user->info.optimal_height
                     * settings->resolution
                     / user->info.optimal_resolution;

    if (argv[IDX_HEIGHT][0] != '\0')
        settings->height = atoi(argv[IDX_HEIGHT]);

    /* Use default height if given height is invalid. */
    if (settings->height <= 0) {
        settings->height = RDP_DEFAULT_HEIGHT;
        guac_user_log(user, GUAC_LOG_ERROR,
                "Invalid height: \"%s\". Using default of %i.",
                argv[IDX_WIDTH], settings->height);
    }

    guac_user_log(user, GUAC_LOG_DEBUG,
            "Using resolution of %ix%i at %i DPI",
            settings->width,
            settings->height,
            settings->resolution);

    /* Domain */
    settings->domain =
        guac_user_parse_args_string(user, GUAC_RDP_CLIENT_ARGS, argv,
                IDX_DOMAIN, NULL);

    /* Username */
    settings->username =
        guac_user_parse_args_string(user, GUAC_RDP_CLIENT_ARGS, argv,
                IDX_USERNAME, NULL);

    /* Password */
    settings->password =
        guac_user_parse_args_string(user, GUAC_RDP_CLIENT_ARGS, argv,
                IDX_PASSWORD, NULL);

    /* Read-only mode */
    settings->read_only =
        guac_user_parse_args_boolean(user, GUAC_RDP_CLIENT_ARGS, argv,
                IDX_READ_ONLY, 0);

    /* Client name */
    settings->client_name =
        guac_user_parse_args_string(user, GUAC_RDP_CLIENT_ARGS, argv,
                IDX_CLIENT_NAME, "Guacamole RDP");

    /* Initial program */
    settings->initial_program =
        guac_user_parse_args_string(user, GUAC_RDP_CLIENT_ARGS, argv,
                IDX_INITIAL_PROGRAM, NULL);

    /* RemoteApp program */
    settings->remote_app =
        guac_user_parse_args_string(user, GUAC_RDP_CLIENT_ARGS, argv,
                IDX_REMOTE_APP, NULL);

    /* RemoteApp working directory */
    settings->remote_app_dir =
        guac_user_parse_args_string(user, GUAC_RDP_CLIENT_ARGS, argv,
                IDX_REMOTE_APP_DIR, NULL);

    /* RemoteApp arguments */
    settings->remote_app_args =
        guac_user_parse_args_string(user, GUAC_RDP_CLIENT_ARGS, argv,
                IDX_REMOTE_APP_ARGS, NULL);

    /* Static virtual channels */
    settings->svc_names = NULL;
    if (argv[IDX_STATIC_CHANNELS][0] != '\0')
        settings->svc_names = guac_split(argv[IDX_STATIC_CHANNELS], ',');

    /*
     * Performance flags
     */

    settings->wallpaper_enabled =
        guac_user_parse_args_boolean(user, GUAC_RDP_CLIENT_ARGS, argv,
                IDX_ENABLE_WALLPAPER, 0);

    settings->theming_enabled =
        guac_user_parse_args_boolean(user, GUAC_RDP_CLIENT_ARGS, argv,
                IDX_ENABLE_THEMING, 0);

    settings->font_smoothing_enabled =
        guac_user_parse_args_boolean(user, GUAC_RDP_CLIENT_ARGS, argv,
                IDX_ENABLE_FONT_SMOOTHING, 0);

    settings->full_window_drag_enabled =
        guac_user_parse_args_boolean(user, GUAC_RDP_CLIENT_ARGS, argv,
                IDX_ENABLE_FULL_WINDOW_DRAG, 0);

    settings->desktop_composition_enabled =
        guac_user_parse_args_boolean(user, GUAC_RDP_CLIENT_ARGS, argv,
                IDX_ENABLE_DESKTOP_COMPOSITION, 0);

    settings->menu_animations_enabled =
        guac_user_parse_args_boolean(user, GUAC_RDP_CLIENT_ARGS, argv,
                IDX_ENABLE_MENU_ANIMATIONS, 0);

    settings->disable_bitmap_caching =
        guac_user_parse_args_boolean(user, GUAC_RDP_CLIENT_ARGS, argv,
                IDX_DISABLE_BITMAP_CACHING, 0);

    settings->disable_offscreen_caching =
        guac_user_parse_args_boolean(user, GUAC_RDP_CLIENT_ARGS, argv,
                IDX_DISABLE_OFFSCREEN_CACHING, 0);

    settings->disable_glyph_caching =
        guac_user_parse_args_boolean(user, GUAC_RDP_CLIENT_ARGS, argv,
                IDX_DISABLE_GLYPH_CACHING, 0);

    /* Session color depth */
    settings->color_depth = 
        guac_user_parse_args_int(user, GUAC_RDP_CLIENT_ARGS, argv,
                IDX_COLOR_DEPTH, RDP_DEFAULT_DEPTH);

    /* Preconnection ID */
    settings->preconnection_id = -1;
    if (argv[IDX_PRECONNECTION_ID][0] != '\0') {

        /* Parse preconnection ID, warn if invalid */
        int preconnection_id = atoi(argv[IDX_PRECONNECTION_ID]);
        if (preconnection_id < 0)
            guac_user_log(user, GUAC_LOG_WARNING,
                    "Ignoring invalid preconnection ID: %i",
                    preconnection_id);

        /* Otherwise, assign specified ID */
        else {
            settings->preconnection_id = preconnection_id;
            guac_user_log(user, GUAC_LOG_DEBUG,
                    "Preconnection ID: %i", settings->preconnection_id);
        }

    }

    /* Preconnection BLOB */
    settings->preconnection_blob = NULL;
    if (argv[IDX_PRECONNECTION_BLOB][0] != '\0') {
        settings->preconnection_blob = strdup(argv[IDX_PRECONNECTION_BLOB]);
        guac_user_log(user, GUAC_LOG_DEBUG,
                "Preconnection BLOB: \"%s\"", settings->preconnection_blob);
    }

    /* Audio enable/disable */
    settings->audio_enabled =
        !guac_user_parse_args_boolean(user, GUAC_RDP_CLIENT_ARGS, argv,
                IDX_DISABLE_AUDIO, 0);

    /* Printing enable/disable */
    settings->printing_enabled =
        guac_user_parse_args_boolean(user, GUAC_RDP_CLIENT_ARGS, argv,
                IDX_ENABLE_PRINTING, 0);

    /* Name of redirected printer */
    settings->printer_name =
        guac_user_parse_args_string(user, GUAC_RDP_CLIENT_ARGS, argv,
                IDX_PRINTER_NAME, "Guacamole Printer");

    /* Drive enable/disable */
    settings->drive_enabled =
        guac_user_parse_args_boolean(user, GUAC_RDP_CLIENT_ARGS, argv,
                IDX_ENABLE_DRIVE, 0);
    
    /* Name of the drive being passed through */
    settings->drive_name =
        guac_user_parse_args_string(user, GUAC_RDP_CLIENT_ARGS, argv,
                IDX_DRIVE_NAME, "Guacamole Filesystem");

    /* The path on the server to connect the drive. */
    settings->drive_path =
        guac_user_parse_args_string(user, GUAC_RDP_CLIENT_ARGS, argv,
                IDX_DRIVE_PATH, "");

    /* If the server path should be created if it doesn't already exist. */
    settings->create_drive_path =
        guac_user_parse_args_boolean(user, GUAC_RDP_CLIENT_ARGS, argv,
                IDX_CREATE_DRIVE_PATH, 0);
    
    /* If file downloads over RDP should be disabled. */
    settings->disable_download =
        guac_user_parse_args_boolean(user, GUAC_RDP_CLIENT_ARGS, argv,
                IDX_DISABLE_DOWNLOAD, 0);
    
    /* If file uploads over RDP should be disabled. */
    settings->disable_upload =
        guac_user_parse_args_boolean(user, GUAC_RDP_CLIENT_ARGS, argv,
                IDX_DISABLE_UPLOAD, 0);

    /* Pick keymap based on argument */
    settings->server_layout = NULL;
    if (argv[IDX_SERVER_LAYOUT][0] != '\0')
        settings->server_layout =
            guac_rdp_keymap_find(argv[IDX_SERVER_LAYOUT]);

    /* If no keymap requested, use default */
    if (settings->server_layout == NULL)
        settings->server_layout = guac_rdp_keymap_find(GUAC_DEFAULT_KEYMAP);

    /* Timezone if provided by client, or use handshake version */
    settings->timezone =
        guac_user_parse_args_string(user, GUAC_RDP_CLIENT_ARGS, argv,
                IDX_TIMEZONE, user->info.timezone);

#ifdef ENABLE_COMMON_SSH
    /* SFTP enable/disable */
    settings->enable_sftp =
        guac_user_parse_args_boolean(user, GUAC_RDP_CLIENT_ARGS, argv,
                IDX_ENABLE_SFTP, 0);

    /* Hostname for SFTP connection */
    settings->sftp_hostname =
        guac_user_parse_args_string(user, GUAC_RDP_CLIENT_ARGS, argv,
                IDX_SFTP_HOSTNAME, settings->hostname);

    /* The public SSH host key. */
    settings->sftp_host_key =
        guac_user_parse_args_string(user, GUAC_RDP_CLIENT_ARGS, argv,
                IDX_SFTP_HOST_KEY, NULL);

    /* Port for SFTP connection */
    settings->sftp_port =
        guac_user_parse_args_string(user, GUAC_RDP_CLIENT_ARGS, argv,
                IDX_SFTP_PORT, "22");

    /* Username for SSH/SFTP authentication */
    settings->sftp_username =
        guac_user_parse_args_string(user, GUAC_RDP_CLIENT_ARGS, argv,
                IDX_SFTP_USERNAME,
                settings->username != NULL ? settings->username : "");

    /* Password for SFTP (if not using private key) */
    settings->sftp_password =
        guac_user_parse_args_string(user, GUAC_RDP_CLIENT_ARGS, argv,
                IDX_SFTP_PASSWORD, "");

    /* Private key for SFTP (if not using password) */
    settings->sftp_private_key =
        guac_user_parse_args_string(user, GUAC_RDP_CLIENT_ARGS, argv,
                IDX_SFTP_PRIVATE_KEY, NULL);

    /* Passphrase for decrypting the SFTP private key (if applicable */
    settings->sftp_passphrase =
        guac_user_parse_args_string(user, GUAC_RDP_CLIENT_ARGS, argv,
                IDX_SFTP_PASSPHRASE, "");

    /* Default upload directory */
    settings->sftp_directory =
        guac_user_parse_args_string(user, GUAC_RDP_CLIENT_ARGS, argv,
                IDX_SFTP_DIRECTORY, NULL);

    /* SFTP root directory */
    settings->sftp_root_directory =
        guac_user_parse_args_string(user, GUAC_RDP_CLIENT_ARGS, argv,
                IDX_SFTP_ROOT_DIRECTORY, "/");

    /* Default keepalive value */
    settings->sftp_server_alive_interval =
        guac_user_parse_args_int(user, GUAC_RDP_CLIENT_ARGS, argv,
                IDX_SFTP_SERVER_ALIVE_INTERVAL, 0);
    
    /* Whether or not to disable file download over SFTP. */
    settings->sftp_disable_download =
        guac_user_parse_args_boolean(user, GUAC_RDP_CLIENT_ARGS, argv,
                IDX_SFTP_DISABLE_DOWNLOAD, 0);
    
    /* Whether or not to disable file upload over SFTP. */
    settings->sftp_disable_upload =
        guac_user_parse_args_boolean(user, GUAC_RDP_CLIENT_ARGS, argv,
                IDX_SFTP_DISABLE_UPLOAD, 0);
#endif

    /* Read recording path */
    settings->recording_path =
        guac_user_parse_args_string(user, GUAC_RDP_CLIENT_ARGS, argv,
                IDX_RECORDING_PATH, NULL);

    /* Read recording name */
    settings->recording_name =
        guac_user_parse_args_string(user, GUAC_RDP_CLIENT_ARGS, argv,
                IDX_RECORDING_NAME, GUAC_RDP_DEFAULT_RECORDING_NAME);

    /* Parse output exclusion flag */
    settings->recording_exclude_output =
        guac_user_parse_args_boolean(user, GUAC_RDP_CLIENT_ARGS, argv,
                IDX_RECORDING_EXCLUDE_OUTPUT, 0);

    /* Parse mouse exclusion flag */
    settings->recording_exclude_mouse =
        guac_user_parse_args_boolean(user, GUAC_RDP_CLIENT_ARGS, argv,
                IDX_RECORDING_EXCLUDE_MOUSE, 0);

    /* Parse key event inclusion flag */
    settings->recording_include_keys =
        guac_user_parse_args_boolean(user, GUAC_RDP_CLIENT_ARGS, argv,
                IDX_RECORDING_INCLUDE_KEYS, 0);

    /* Parse path creation flag */
    settings->create_recording_path =
        guac_user_parse_args_boolean(user, GUAC_RDP_CLIENT_ARGS, argv,
                IDX_CREATE_RECORDING_PATH, 0);

    /* No resize method */
    if (strcmp(argv[IDX_RESIZE_METHOD], "") == 0) {
        guac_user_log(user, GUAC_LOG_INFO, "Resize method: none");
        settings->resize_method = GUAC_RESIZE_NONE;
    }

    /* Resize method: "reconnect" */
    else if (strcmp(argv[IDX_RESIZE_METHOD], "reconnect") == 0) {
        guac_user_log(user, GUAC_LOG_INFO, "Resize method: reconnect");
        settings->resize_method = GUAC_RESIZE_RECONNECT;
    }

    /* Resize method: "display-update" */
    else if (strcmp(argv[IDX_RESIZE_METHOD], "display-update") == 0) {
        guac_user_log(user, GUAC_LOG_INFO, "Resize method: display-update");
        settings->resize_method = GUAC_RESIZE_DISPLAY_UPDATE;
    }

    /* Default to no resize method if invalid */
    else {
        guac_user_log(user, GUAC_LOG_INFO, "Resize method \"%s\" invalid. ",
                "Defaulting to no resize method.", argv[IDX_RESIZE_METHOD]);
        settings->resize_method = GUAC_RESIZE_NONE;
    }

    /* Audio input enable/disable */
    settings->enable_audio_input =
        guac_user_parse_args_boolean(user, GUAC_RDP_CLIENT_ARGS, argv,
                IDX_ENABLE_AUDIO_INPUT, 0);

    /* Set gateway hostname */
    settings->gateway_hostname =
        guac_user_parse_args_string(user, GUAC_RDP_CLIENT_ARGS, argv,
                IDX_GATEWAY_HOSTNAME, NULL);

    /* If gateway port specified, use it */
    settings->gateway_port =
        guac_user_parse_args_int(user, GUAC_RDP_CLIENT_ARGS, argv,
                IDX_GATEWAY_PORT, 443);

    /* Set gateway domain */
    settings->gateway_domain =
        guac_user_parse_args_string(user, GUAC_RDP_CLIENT_ARGS, argv,
                IDX_GATEWAY_DOMAIN, NULL);

    /* Set gateway username */
    settings->gateway_username =
        guac_user_parse_args_string(user, GUAC_RDP_CLIENT_ARGS, argv,
                IDX_GATEWAY_USERNAME, NULL);

    /* Set gateway password */
    settings->gateway_password =
        guac_user_parse_args_string(user, GUAC_RDP_CLIENT_ARGS, argv,
                IDX_GATEWAY_PASSWORD, NULL);

    /* Set load balance info */
    settings->load_balance_info =
        guac_user_parse_args_string(user, GUAC_RDP_CLIENT_ARGS, argv,
                IDX_LOAD_BALANCE_INFO, NULL);

    /* Parse clipboard copy disable flag */
    settings->disable_copy =
        guac_user_parse_args_boolean(user, GUAC_RDP_CLIENT_ARGS, argv,
                IDX_DISABLE_COPY, 0);

    /* Parse clipboard paste disable flag */
    settings->disable_paste =
        guac_user_parse_args_boolean(user, GUAC_RDP_CLIENT_ARGS, argv,
                IDX_DISABLE_PASTE, 0);
    
    /* Parse Wake-on-LAN (WoL) settings */
    settings->wol_send_packet =
        guac_user_parse_args_boolean(user, GUAC_RDP_CLIENT_ARGS, argv,
                IDX_WOL_SEND_PACKET, 0);
    
    if (settings->wol_send_packet) {
        
        /* If WoL has been requested but no MAC address given, log a warning. */
        if(strcmp(argv[IDX_WOL_MAC_ADDR], "") == 0) {
            guac_user_log(user, GUAC_LOG_WARNING, "WoL requested but no MAC ",
                    "address specified.  WoL will not be sent.");
            settings->wol_send_packet = 0;
        }
        
        /* Parse the WoL MAC address. */
        settings->wol_mac_addr = 
            guac_user_parse_args_string(user, GUAC_RDP_CLIENT_ARGS, argv,
                IDX_WOL_MAC_ADDR, NULL);
        
        /* Parse the WoL broadcast address. */
        settings->wol_broadcast_addr =
            guac_user_parse_args_string(user, GUAC_RDP_CLIENT_ARGS, argv,
                IDX_WOL_BROADCAST_ADDR, GUAC_WOL_LOCAL_IPV4_BROADCAST);
        
        /* Parse the WoL wait time. */
        settings->wol_wait_time =
            guac_user_parse_args_int(user, GUAC_RDP_CLIENT_ARGS, argv,
                IDX_WOL_WAIT_TIME, GUAC_WOL_DEFAULT_BOOT_WAIT_TIME);
        
    }

    /* Success */
    return settings;

}

void guac_rdp_settings_free(guac_rdp_settings* settings) {

    /* Free settings strings */
    free(settings->client_name);
    free(settings->domain);
    free(settings->drive_name);
    free(settings->drive_path);
    free(settings->hostname);
    free(settings->initial_program);
    free(settings->password);
    free(settings->preconnection_blob);
    free(settings->recording_name);
    free(settings->recording_path);
    free(settings->remote_app);
    free(settings->remote_app_args);
    free(settings->remote_app_dir);
    free(settings->timezone);
    free(settings->username);
    free(settings->printer_name);

    /* Free channel name array */
    if (settings->svc_names != NULL) {

        /* Free all elements of array */
        char** current = &(settings->svc_names[0]);
        while (*current != NULL) {
            free(*current);
            current++;
        }

        /* Free array itself */
        free(settings->svc_names);

    }

#ifdef ENABLE_COMMON_SSH
    /* Free SFTP settings */
    free(settings->sftp_directory);
    free(settings->sftp_root_directory);
    free(settings->sftp_host_key);
    free(settings->sftp_hostname);
    free(settings->sftp_passphrase);
    free(settings->sftp_password);
    free(settings->sftp_port);
    free(settings->sftp_private_key);
    free(settings->sftp_username);
#endif

    /* Free RD gateway information */
    free(settings->gateway_hostname);
    free(settings->gateway_domain);
    free(settings->gateway_username);
    free(settings->gateway_password);

    /* Free load balancer information string */
    free(settings->load_balance_info);
    
    free(settings->wol_mac_addr);
    free(settings->wol_broadcast_addr);

    /* Free settings structure */
    free(settings);

}

int guac_rdp_get_width(freerdp* rdp) {
    return rdp->settings->DesktopWidth;
}

int guac_rdp_get_height(freerdp* rdp) {
    return rdp->settings->DesktopHeight;
}

int guac_rdp_get_depth(freerdp* rdp) {
    return rdp->settings->ColorDepth;
}

/**
 * Given the settings structure of the Guacamole RDP client, calculates the
 * standard performance flag value to send to the RDP server. The value of
 * these flags is dictated by the RDP standard.
 *
 * @param guac_settings
 *     The settings structure to read performance settings from.
 *
 * @returns
 *     The standard RDP performance flag value representing the union of all
 *     performance settings within the given settings structure.
 */
static int guac_rdp_get_performance_flags(guac_rdp_settings* guac_settings) {

    /* No performance flags initially */
    int flags = PERF_FLAG_NONE;

    /* Desktop wallpaper */
    if (!guac_settings->wallpaper_enabled)
        flags |= PERF_DISABLE_WALLPAPER;

    /* Theming of desktop/windows */
    if (!guac_settings->theming_enabled)
        flags |= PERF_DISABLE_THEMING;

    /* Font smoothing (ClearType) */
    if (guac_settings->font_smoothing_enabled)
        flags |= PERF_ENABLE_FONT_SMOOTHING;

    /* Full-window drag */
    if (!guac_settings->full_window_drag_enabled)
        flags |= PERF_DISABLE_FULLWINDOWDRAG;

    /* Desktop composition (Aero) */
    if (guac_settings->desktop_composition_enabled)
        flags |= PERF_ENABLE_DESKTOP_COMPOSITION;

    /* Menu animations */
    if (!guac_settings->menu_animations_enabled)
        flags |= PERF_DISABLE_MENUANIMATIONS;

    return flags;

}

void guac_rdp_push_settings(guac_client* client,
        guac_rdp_settings* guac_settings, freerdp* rdp) {

    rdpSettings* rdp_settings = rdp->settings;

    /* Authentication */
    rdp_settings->Domain = guac_strdup(guac_settings->domain);
    rdp_settings->Username = guac_strdup(guac_settings->username);
    rdp_settings->Password = guac_strdup(guac_settings->password);

    /* Connection */
    rdp_settings->ServerHostname = guac_strdup(guac_settings->hostname);
    rdp_settings->ServerPort = guac_settings->port;

    /* Session */
    rdp_settings->ColorDepth = guac_settings->color_depth;
    rdp_settings->DesktopWidth = guac_settings->width;
    rdp_settings->DesktopHeight = guac_settings->height;
<<<<<<< HEAD
    rdp_settings->AlternateShell = guac_rdp_strdup(guac_settings->initial_program);
    rdp_settings->KeyboardLayout = guac_settings->server_layout->keyboard_layout;
    if (guac_settings->server_layout->keyboard_type != 0) {
        rdp_settings->KeyboardType = guac_settings->server_layout->keyboard_type;
    }
    if (guac_settings->server_layout->keyboard_subtype != 0) {
        rdp_settings->KeyboardSubType = guac_settings->server_layout->keyboard_subtype;
    }
    if (guac_settings->server_layout->keyboard_function_key != 0) {
        rdp_settings->KeyboardFunctionKey = guac_settings->server_layout->keyboard_function_key;
    }
=======
    rdp_settings->AlternateShell = guac_strdup(guac_settings->initial_program);
    rdp_settings->KeyboardLayout = guac_settings->server_layout->freerdp_keyboard_layout;
>>>>>>> 9df3e294

    /* Performance flags */
    /* Explicitly set flag value */
    rdp_settings->PerformanceFlags = guac_rdp_get_performance_flags(guac_settings);

    /* Set individual flags - some FreeRDP versions overwrite the above */
    rdp_settings->AllowFontSmoothing = guac_settings->font_smoothing_enabled;
    rdp_settings->DisableWallpaper = !guac_settings->wallpaper_enabled;
    rdp_settings->DisableFullWindowDrag = !guac_settings->full_window_drag_enabled;
    rdp_settings->DisableMenuAnims = !guac_settings->menu_animations_enabled;
    rdp_settings->DisableThemes = !guac_settings->theming_enabled;
    rdp_settings->AllowDesktopComposition = guac_settings->desktop_composition_enabled;

    /* Client name */
    if (guac_settings->client_name != NULL) {
        guac_strlcpy(rdp_settings->ClientHostname, guac_settings->client_name,
                RDP_CLIENT_HOSTNAME_SIZE);
    }

    /* Console */
    rdp_settings->ConsoleSession = guac_settings->console;
    rdp_settings->RemoteConsoleAudio = guac_settings->console_audio;

    /* Audio */
    rdp_settings->AudioPlayback = guac_settings->audio_enabled;

    /* Audio capture */
    rdp_settings->AudioCapture = guac_settings->enable_audio_input;

    /* Display Update channel */
    rdp_settings->SupportDisplayControl =
        (guac_settings->resize_method == GUAC_RESIZE_DISPLAY_UPDATE);

    /* Timezone redirection */
    if (guac_settings->timezone) {
        if (setenv("TZ", guac_settings->timezone, 1)) {
            guac_client_log(client, GUAC_LOG_WARNING,
                "Unable to forward timezone: TZ environment variable "
                "could not be set: %s", strerror(errno));
        }
    }

    /* Device redirection */
    rdp_settings->DeviceRedirection =  guac_settings->audio_enabled
                                    || guac_settings->drive_enabled
                                    || guac_settings->printing_enabled;

    /* Security */
    switch (guac_settings->security_mode) {

        /* Legacy RDP encryption */
        case GUAC_SECURITY_RDP:
            rdp_settings->RdpSecurity = TRUE;
            rdp_settings->TlsSecurity = FALSE;
            rdp_settings->NlaSecurity = FALSE;
            rdp_settings->ExtSecurity = FALSE;
            rdp_settings->UseRdpSecurityLayer = TRUE;
            rdp_settings->EncryptionLevel = ENCRYPTION_LEVEL_CLIENT_COMPATIBLE;
            rdp_settings->EncryptionMethods =
                  ENCRYPTION_METHOD_40BIT
                | ENCRYPTION_METHOD_128BIT 
                | ENCRYPTION_METHOD_FIPS;
            break;

        /* TLS encryption */
        case GUAC_SECURITY_TLS:
            rdp_settings->RdpSecurity = FALSE;
            rdp_settings->TlsSecurity = TRUE;
            rdp_settings->NlaSecurity = FALSE;
            rdp_settings->ExtSecurity = FALSE;
            break;

        /* Network level authentication */
        case GUAC_SECURITY_NLA:
            rdp_settings->RdpSecurity = FALSE;
            rdp_settings->TlsSecurity = FALSE;
            rdp_settings->NlaSecurity = TRUE;
            rdp_settings->ExtSecurity = FALSE;
            break;

        /* Extended network level authentication */
        case GUAC_SECURITY_EXTENDED_NLA:
            rdp_settings->RdpSecurity = FALSE;
            rdp_settings->TlsSecurity = FALSE;
            rdp_settings->NlaSecurity = FALSE;
            rdp_settings->ExtSecurity = TRUE;
            break;

        /* Hyper-V "VMConnect" negotiation mode */
        case GUAC_SECURITY_VMCONNECT:
            rdp_settings->RdpSecurity = FALSE;
            rdp_settings->TlsSecurity = TRUE;
            rdp_settings->NlaSecurity = TRUE;
            rdp_settings->ExtSecurity = FALSE;
            rdp_settings->VmConnectMode = TRUE;
            break;

        /* All security types */
        case GUAC_SECURITY_ANY:
            rdp_settings->RdpSecurity = TRUE;
            rdp_settings->TlsSecurity = TRUE;
            rdp_settings->NlaSecurity = guac_settings->username && guac_settings->password;
            rdp_settings->ExtSecurity = FALSE;
            break;

    }

    /* Authentication */
    rdp_settings->Authentication = !guac_settings->disable_authentication;
    rdp_settings->IgnoreCertificate = guac_settings->ignore_certificate;

    /* RemoteApp */
    if (guac_settings->remote_app != NULL) {
        rdp_settings->Workarea = TRUE;
        rdp_settings->RemoteApplicationMode = TRUE;
        rdp_settings->RemoteAppLanguageBarSupported = TRUE;
        rdp_settings->RemoteApplicationProgram = guac_strdup(guac_settings->remote_app);
        rdp_settings->ShellWorkingDirectory = guac_strdup(guac_settings->remote_app_dir);
        rdp_settings->RemoteApplicationCmdLine = guac_strdup(guac_settings->remote_app_args);
    }

    /* Preconnection ID */
    if (guac_settings->preconnection_id != -1) {
        rdp_settings->NegotiateSecurityLayer = FALSE;
        rdp_settings->SendPreconnectionPdu = TRUE;
        rdp_settings->PreconnectionId = guac_settings->preconnection_id;
    }

    /* Preconnection BLOB */
    if (guac_settings->preconnection_blob != NULL) {
        rdp_settings->NegotiateSecurityLayer = FALSE;
        rdp_settings->SendPreconnectionPdu = TRUE;
        rdp_settings->PreconnectionBlob = guac_strdup(guac_settings->preconnection_blob);
    }

    /* Enable use of RD gateway if a gateway hostname is provided */
    if (guac_settings->gateway_hostname != NULL) {

        /* Enable RD gateway */
        rdp_settings->GatewayEnabled = TRUE;

        /* RD gateway connection details */
        rdp_settings->GatewayHostname = guac_strdup(guac_settings->gateway_hostname);
        rdp_settings->GatewayPort = guac_settings->gateway_port;

        /* RD gateway credentials */
        rdp_settings->GatewayUseSameCredentials = FALSE;
        rdp_settings->GatewayDomain = guac_strdup(guac_settings->gateway_domain);
        rdp_settings->GatewayUsername = guac_strdup(guac_settings->gateway_username);
        rdp_settings->GatewayPassword = guac_strdup(guac_settings->gateway_password);

    }

    /* Store load balance info (and calculate length) if provided */
    if (guac_settings->load_balance_info != NULL) {
        rdp_settings->LoadBalanceInfo = (BYTE*) guac_strdup(guac_settings->load_balance_info);
        rdp_settings->LoadBalanceInfoLength = strlen(guac_settings->load_balance_info);
    }

    rdp_settings->BitmapCacheEnabled = !guac_settings->disable_bitmap_caching;
    rdp_settings->OffscreenSupportLevel = !guac_settings->disable_offscreen_caching;
    rdp_settings->GlyphSupportLevel = !guac_settings->disable_glyph_caching ? GLYPH_SUPPORT_FULL : GLYPH_SUPPORT_NONE;
    rdp_settings->OsMajorType = OSMAJORTYPE_UNSPECIFIED;
    rdp_settings->OsMinorType = OSMINORTYPE_UNSPECIFIED;
    rdp_settings->DesktopResize = TRUE;

    /* Claim support only for specific updates, independent of FreeRDP defaults */
    ZeroMemory(rdp_settings->OrderSupport, GUAC_RDP_ORDER_SUPPORT_LENGTH);
    rdp_settings->OrderSupport[NEG_DSTBLT_INDEX] = TRUE;
    rdp_settings->OrderSupport[NEG_SCRBLT_INDEX] = TRUE;
    rdp_settings->OrderSupport[NEG_MEMBLT_INDEX] = !guac_settings->disable_bitmap_caching;
    rdp_settings->OrderSupport[NEG_MEMBLT_V2_INDEX] = !guac_settings->disable_bitmap_caching;
    rdp_settings->OrderSupport[NEG_GLYPH_INDEX_INDEX] = !guac_settings->disable_glyph_caching;
    rdp_settings->OrderSupport[NEG_FAST_INDEX_INDEX] = !guac_settings->disable_glyph_caching;
    rdp_settings->OrderSupport[NEG_FAST_GLYPH_INDEX] = !guac_settings->disable_glyph_caching;

#ifdef HAVE_RDPSETTINGS_ALLOWUNANOUNCEDORDERSFROMSERVER
    /* Do not consider server use of unannounced orders to be a fatal error */
    rdp_settings->AllowUnanouncedOrdersFromServer = TRUE;
#endif

}
<|MERGE_RESOLUTION|>--- conflicted
+++ resolved
@@ -1285,8 +1285,7 @@
     rdp_settings->ColorDepth = guac_settings->color_depth;
     rdp_settings->DesktopWidth = guac_settings->width;
     rdp_settings->DesktopHeight = guac_settings->height;
-<<<<<<< HEAD
-    rdp_settings->AlternateShell = guac_rdp_strdup(guac_settings->initial_program);
+    rdp_settings->AlternateShell = guac_strdup(guac_settings->initial_program);
     rdp_settings->KeyboardLayout = guac_settings->server_layout->keyboard_layout;
     if (guac_settings->server_layout->keyboard_type != 0) {
         rdp_settings->KeyboardType = guac_settings->server_layout->keyboard_type;
@@ -1297,10 +1296,6 @@
     if (guac_settings->server_layout->keyboard_function_key != 0) {
         rdp_settings->KeyboardFunctionKey = guac_settings->server_layout->keyboard_function_key;
     }
-=======
-    rdp_settings->AlternateShell = guac_strdup(guac_settings->initial_program);
-    rdp_settings->KeyboardLayout = guac_settings->server_layout->freerdp_keyboard_layout;
->>>>>>> 9df3e294
 
     /* Performance flags */
     /* Explicitly set flag value */
